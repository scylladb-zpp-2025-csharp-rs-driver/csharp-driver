--- conflicted
+++ resolved
@@ -40,17 +40,15 @@
             Console.WriteLine("Connecting, setting keyspace and creating Tables..");
             Thread.CurrentThread.CurrentCulture = CultureInfo.CreateSpecificCulture("en-US");
 
-<<<<<<< HEAD
+            Cluster cluster = Cluster.Builder().AddContactPoint("127.0.0.1").Build();
+            
+            using(var session = cluster.Connect())
+
             Cluster cluster = Cluster.Builder().AddContactPoint("192.168.0.116")
                 .WithAuthProvider(new DseAuthProvider())
                 .Build();
 
             using (var session = cluster.Connect())
-=======
-            Cluster cluster = Cluster.Builder().AddContactPoint("127.0.0.1").Build();
-            
-            using(var session = cluster.Connect())
->>>>>>> 1024e126
             {
 
                 var keyspaceName = "test" + Guid.NewGuid().ToString("N");
