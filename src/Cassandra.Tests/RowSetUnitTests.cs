--- conflicted
+++ resolved
@@ -1,10 +1,5 @@
-<<<<<<< HEAD
-﻿//
-//      Copyright (C) 2012 DataStax Inc.
-=======
 //
 //      Copyright (C) 2012-2014 DataStax Inc.
->>>>>>> f98a01dd
 //
 //   Licensed under the Apache License, Version 2.0 (the "License");
 //   you may not use this file except in compliance with the License.
@@ -19,11 +14,7 @@
 //   limitations under the License.
 //
 
-<<<<<<< HEAD
 using NUnit.Framework;
-=======
-﻿using NUnit.Framework;
->>>>>>> f98a01dd
 using System;
 using System.Collections.Concurrent;
 using System.Collections.Generic;
