--- conflicted
+++ resolved
@@ -21,19 +21,8 @@
 {
     internal class SessionFactory : ISessionFactory
     {
-<<<<<<< HEAD
         public Task<IInternalSession> CreateSessionAsync(
-            IInternalCluster cluster, string keyspace, Serializer serializer, string sessionName)
-=======
-        private readonly IInternalCluster _cluster;
-
-        public SessionFactory(IInternalCluster cluster)
-        {
-            _cluster = cluster;
-        }
-
-        public Task<IInternalSession> CreateSessionAsync(string keyspace, ISerializerManager serializer, string sessionName)
->>>>>>> dc2983df
+            IInternalCluster cluster, string keyspace, ISerializerManager serializer, string sessionName)
         {
             return Task.FromResult(
                 new Session(cluster, cluster.Configuration, keyspace, serializer, sessionName).InternalRef);
