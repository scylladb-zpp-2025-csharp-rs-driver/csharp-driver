//
//      Copyright (C) DataStax Inc.
//
//   Licensed under the Apache License, Version 2.0 (the "License");
//   you may not use this file except in compliance with the License.
//   You may obtain a copy of the License at
//
//      http://www.apache.org/licenses/LICENSE-2.0
//
//   Unless required by applicable law or agreed to in writing, software
//   distributed under the License is distributed on an "AS IS" BASIS,
//   WITHOUT WARRANTIES OR CONDITIONS OF ANY KIND, either express or implied.
//   See the License for the specific language governing permissions and
//   limitations under the License.
//

using System;
using System.Collections.Generic;
using System.Linq;
using System.Threading.Tasks;
<<<<<<< HEAD
using Cassandra.IntegrationTests.TestBase;
using Cassandra.IntegrationTests.TestClusterManagement.Simulacron;
=======

using Cassandra.IntegrationTests.SimulacronAPI;
using Cassandra.IntegrationTests.SimulacronAPI.PrimeBuilder;
using Cassandra.IntegrationTests.TestBase;
using Cassandra.IntegrationTests.TestClusterManagement.Simulacron;

>>>>>>> 6a5b57b5
using NUnit.Framework;

namespace Cassandra.IntegrationTests.Core
{
<<<<<<< HEAD
    [TestFixture, Category("short")]
=======
    [TestFixture, Category("short"), Category("schema_tests")]
>>>>>>> 6a5b57b5
    public class SchemaAgreementSimulacronTests
    {
        private SimulacronCluster _simulacronCluster;
        private Cluster _cluster;
        private const int MaxSchemaAgreementWaitSeconds = 10;

        private const string LocalSchemaVersionQuery = "SELECT schema_version FROM system.local";
        private const string PeersSchemaVersionQuery = "SELECT schema_version FROM system.peers";

<<<<<<< HEAD
        private static object LocalSchemaVersionQueryPrime(Guid version) => new
        {
            when = new { query = SchemaAgreementSimulacronTests.LocalSchemaVersionQuery },
            then = new
            {
                result = "success",
                delay_in_ms = 0,
                rows = new[] { new { schema_version = version } },
                column_types = new { schema_version = "uuid" },
                ignore_on_prepare = false
            }
        };

        private static object PeersSchemaVersionQueryPrime(IEnumerable<Guid> versions) => new
        {
            when = new { query = SchemaAgreementSimulacronTests.PeersSchemaVersionQuery },
            then = new
            {
                result = "success",
                delay_in_ms = 0,
                rows = versions.Select(v => new { schema_version = v }).ToArray(),
                column_types = new { schema_version = "uuid" },
                ignore_on_prepare = false
            }
        };
=======
        private static IPrimeRequest LocalSchemaVersionQueryPrime(Guid version) =>
            SimulacronBase
                .PrimeBuilder()
                .WhenQuery(SchemaAgreementSimulacronTests.LocalSchemaVersionQuery)
                .ThenRowsSuccess(new[] { ("schema_version", DataType.Uuid) }, rows => rows.WithRow(version))
                .BuildRequest();

        private static IPrimeRequest PeersSchemaVersionQueryPrime(IEnumerable<Guid> versions) =>
            SimulacronBase
                .PrimeBuilder()
                .WhenQuery(SchemaAgreementSimulacronTests.PeersSchemaVersionQuery)
                .ThenRowsSuccess(
                    new[] { ("schema_version", DataType.Uuid) },
                    rows => rows.WithRows(versions.Select(v => new object[] { v }).ToArray()))
                .BuildRequest();
>>>>>>> 6a5b57b5

        private static Cluster BuildCluster(SimulacronCluster simulacronCluster)
        {
            return Cluster.Builder()
                          .AddContactPoint(simulacronCluster.InitialContactPoint)
                          .WithSocketOptions(
                              new SocketOptions()
                                  .SetReadTimeoutMillis(5000)
                                  .SetConnectTimeoutMillis(10000))
                          .WithMaxSchemaAgreementWaitSeconds(SchemaAgreementSimulacronTests.MaxSchemaAgreementWaitSeconds)
                          .Build();
        }

        [TearDown]
        public void TearDown()
        {
            _simulacronCluster?.Dispose();
            _simulacronCluster = null;
            _cluster?.Dispose();
            _cluster = null;
        }

        [Test]
        public async Task Should_CheckSchemaAgreementReturnTrue_When_OneSchemaVersionIsReturnedByQueries()
        {
            var schemaVersion = Guid.NewGuid();
            _simulacronCluster = await SimulacronCluster.CreateNewAsync(3).ConfigureAwait(false);

            _simulacronCluster.Prime(SchemaAgreementSimulacronTests.LocalSchemaVersionQueryPrime(schemaVersion));
            _simulacronCluster.Prime(SchemaAgreementSimulacronTests.PeersSchemaVersionQueryPrime(Enumerable.Repeat(schemaVersion, 2)));
            _cluster = SchemaAgreementSimulacronTests.BuildCluster(_simulacronCluster);

            _cluster.Connect();
            Assert.IsTrue(await _cluster.Metadata.CheckSchemaAgreementAsync().ConfigureAwait(false));
        }

        [Test]
        public async Task Should_CheckSchemaAgreementReturnFalse_When_TwoSchemaVersionsAreReturnedByQueries()
        {
            var schemaVersion1 = Guid.NewGuid();
            var schemaVersion2 = Guid.NewGuid();
            _simulacronCluster = await SimulacronCluster.CreateNewAsync(3).ConfigureAwait(false);

            await _simulacronCluster.PrimeAsync(
                SchemaAgreementSimulacronTests.LocalSchemaVersionQueryPrime(schemaVersion1)).ConfigureAwait(false);
            await _simulacronCluster.PrimeAsync(
                SchemaAgreementSimulacronTests.PeersSchemaVersionQueryPrime(
                    new[] { schemaVersion1, schemaVersion2 })).ConfigureAwait(false);
            _cluster = SchemaAgreementSimulacronTests.BuildCluster(_simulacronCluster);

            await _cluster.ConnectAsync().ConfigureAwait(false);
            Assert.IsFalse(await _cluster.Metadata.CheckSchemaAgreementAsync().ConfigureAwait(false));
        }

        [Test]
        public async Task Should_SchemaInAgreementReturnTrue_When_ThereIsNoSchemaChangedResponseDespiteMultipleSchemaVersions()
        {
            var schemaVersion1 = Guid.NewGuid();
            var schemaVersion2 = Guid.NewGuid();
            var tableName = TestUtils.GetUniqueTableName().ToLower();
            var selectStatement = $"SELECT test FROM k.{tableName}";
            var queryPrime =
                SimulacronBase
                    .PrimeBuilder()
                    .WhenQuery(selectStatement)
                    .ThenRowsSuccess(new[] { ("test", DataType.Ascii) }, rows => rows.WithRow("123"))
                    .BuildRequest();

            _simulacronCluster = await SimulacronCluster.CreateNewAsync(3).ConfigureAwait(false);
            await _simulacronCluster
                  .PrimeAsync(SchemaAgreementSimulacronTests.LocalSchemaVersionQueryPrime(schemaVersion1))
                  .ConfigureAwait(false);
            await _simulacronCluster
                  .PrimeAsync(SchemaAgreementSimulacronTests.PeersSchemaVersionQueryPrime(
                      new[] { schemaVersion1, schemaVersion2 }))
                  .ConfigureAwait(false);
            _cluster = SchemaAgreementSimulacronTests.BuildCluster(_simulacronCluster);
            var session = await _cluster.ConnectAsync().ConfigureAwait(false);

            await _simulacronCluster.PrimeAsync(queryPrime).ConfigureAwait(false);
            var cql = new SimpleStatement(selectStatement);
            var rowSet = await session.ExecuteAsync(cql).ConfigureAwait(false);
            Assert.AreEqual("123", rowSet.First().GetValue<string>("test"));
            Assert.IsTrue(rowSet.Info.IsSchemaInAgreement);
            Assert.IsFalse(await _cluster.Metadata.CheckSchemaAgreementAsync().ConfigureAwait(false));
        }
    }
}<|MERGE_RESOLUTION|>--- conflicted
+++ resolved
@@ -18,26 +18,17 @@
 using System.Collections.Generic;
 using System.Linq;
 using System.Threading.Tasks;
-<<<<<<< HEAD
-using Cassandra.IntegrationTests.TestBase;
-using Cassandra.IntegrationTests.TestClusterManagement.Simulacron;
-=======
 
 using Cassandra.IntegrationTests.SimulacronAPI;
 using Cassandra.IntegrationTests.SimulacronAPI.PrimeBuilder;
 using Cassandra.IntegrationTests.TestBase;
 using Cassandra.IntegrationTests.TestClusterManagement.Simulacron;
 
->>>>>>> 6a5b57b5
 using NUnit.Framework;
 
 namespace Cassandra.IntegrationTests.Core
 {
-<<<<<<< HEAD
     [TestFixture, Category("short")]
-=======
-    [TestFixture, Category("short"), Category("schema_tests")]
->>>>>>> 6a5b57b5
     public class SchemaAgreementSimulacronTests
     {
         private SimulacronCluster _simulacronCluster;
@@ -47,33 +38,6 @@
         private const string LocalSchemaVersionQuery = "SELECT schema_version FROM system.local";
         private const string PeersSchemaVersionQuery = "SELECT schema_version FROM system.peers";
 
-<<<<<<< HEAD
-        private static object LocalSchemaVersionQueryPrime(Guid version) => new
-        {
-            when = new { query = SchemaAgreementSimulacronTests.LocalSchemaVersionQuery },
-            then = new
-            {
-                result = "success",
-                delay_in_ms = 0,
-                rows = new[] { new { schema_version = version } },
-                column_types = new { schema_version = "uuid" },
-                ignore_on_prepare = false
-            }
-        };
-
-        private static object PeersSchemaVersionQueryPrime(IEnumerable<Guid> versions) => new
-        {
-            when = new { query = SchemaAgreementSimulacronTests.PeersSchemaVersionQuery },
-            then = new
-            {
-                result = "success",
-                delay_in_ms = 0,
-                rows = versions.Select(v => new { schema_version = v }).ToArray(),
-                column_types = new { schema_version = "uuid" },
-                ignore_on_prepare = false
-            }
-        };
-=======
         private static IPrimeRequest LocalSchemaVersionQueryPrime(Guid version) =>
             SimulacronBase
                 .PrimeBuilder()
@@ -89,7 +53,6 @@
                     new[] { ("schema_version", DataType.Uuid) },
                     rows => rows.WithRows(versions.Select(v => new object[] { v }).ToArray()))
                 .BuildRequest();
->>>>>>> 6a5b57b5
 
         private static Cluster BuildCluster(SimulacronCluster simulacronCluster)
         {
