--- conflicted
+++ resolved
@@ -24,10 +24,7 @@
 
 namespace Cassandra.IntegrationTests.Core
 {
-<<<<<<< HEAD
-=======
     [Category("short")]
->>>>>>> 0ff3c8e0
     public class RequestHandlerTests : TestGlobals
     {
         private Session Session
