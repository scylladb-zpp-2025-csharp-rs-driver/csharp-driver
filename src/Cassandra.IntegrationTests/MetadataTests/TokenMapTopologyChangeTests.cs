--- conflicted
+++ resolved
@@ -14,15 +14,13 @@
 //   limitations under the License.
 //
 
-<<<<<<< HEAD
-using System;
-=======
 using System.Collections.Generic;
->>>>>>> 4a6e2072
 using System.Text;
+
 using Cassandra.IntegrationTests.TestBase;
 using Cassandra.IntegrationTests.TestClusterManagement;
 using Cassandra.Tests;
+
 using NUnit.Framework;
 
 namespace Cassandra.IntegrationTests.MetadataTests
@@ -79,7 +77,6 @@
             var oldTokenMapNotSync = ClusterObjNotSync.Metadata.TokenToReplicasMap;
             var oldTokenMapSync = ClusterObjSync.Metadata.TokenToReplicasMap;
 
-<<<<<<< HEAD
             if (TestClusterManager.SupportsDecommissionForcefully())
             {
                 this.TestCluster.DecommissionNodeForcefully(1);
@@ -89,9 +86,6 @@
                 this.TestCluster.DecommissionNode(1);
             }
 
-=======
-            this.TestCluster.DecommissionNode(1);
->>>>>>> 4a6e2072
             this.TestCluster.Remove(1);
 
             TestHelper.RetryAssert(() =>
