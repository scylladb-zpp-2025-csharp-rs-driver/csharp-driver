version: "{branch}-{build}"
skip_tags: true
shallow_clone: true
cache:
  - C:\ProgramData\chocolatey\bin -> appveyor.yml
  - C:\ProgramData\chocolatey\lib -> appveyor.yml
image: Visual Studio 2017
environment:
  appveyor_build_worker_cloud: gce
  NUNIT_PATH: nunit3-console
  matrix:
    - TARGET: net452
      CI_TYPE: UNIT
      PROJECT: Dse.Test.Unit
    - TARGET: netcoreapp2.0
      CI_TYPE: UNIT
      PROJECT: Dse.Test.Unit
    - TARGET: netcoreapp2.1
      CI_TYPE: UNIT
      PROJECT: Dse.Test.Unit

install:
  - ps: choco install -y xmlstarlet

build_script:
  - ps: dotnet restore src
  - ps: dotnet build src\Dse.sln -c Release

test_script:
<<<<<<< HEAD
  - ps: dotnet test src\${env:PROJECT}\${env:PROJECT}.csproj -c Release -f $env:TARGET --logger "trx;LogFileName=..\..\..\TestResult.xml"
=======
  - ps: dotnet test src\${env:PROJECT}\${env:PROJECT}.csproj -c Release -f $env:TARGET --filter "(TestCategory!=long)&(TestCategory!=memory)" --logger:Appveyor
>>>>>>> e60b1454
on_failure:
  - ps: |
      Write-Host "Build failed"<|MERGE_RESOLUTION|>--- conflicted
+++ resolved
@@ -27,11 +27,7 @@
   - ps: dotnet build src\Dse.sln -c Release
 
 test_script:
-<<<<<<< HEAD
-  - ps: dotnet test src\${env:PROJECT}\${env:PROJECT}.csproj -c Release -f $env:TARGET --logger "trx;LogFileName=..\..\..\TestResult.xml"
-=======
-  - ps: dotnet test src\${env:PROJECT}\${env:PROJECT}.csproj -c Release -f $env:TARGET --filter "(TestCategory!=long)&(TestCategory!=memory)" --logger:Appveyor
->>>>>>> e60b1454
+  - ps: dotnet test src\${env:PROJECT}\${env:PROJECT}.csproj -c Release -f $env:TARGET --logger:Appveyor
 on_failure:
   - ps: |
       Write-Host "Build failed"