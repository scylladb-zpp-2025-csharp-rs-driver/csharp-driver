--- conflicted
+++ resolved
@@ -33,7 +33,6 @@
   - title: Nuget
     href:  https://www.nuget.org/packages/Dse
 api_docs:
-<<<<<<< HEAD
   '1.0': http://docs.datastax.com/en/drivers/csharp-dse/1.0
   '1.1': http://docs.datastax.com/en/drivers/csharp-dse/1.1
   '2.0': http://docs.datastax.com/en/drivers/csharp-dse/2.0
@@ -44,7 +43,10 @@
   '2.5': http://docs.datastax.com/en/drivers/csharp-dse/2.5
   '2.6': http://docs.datastax.com/en/drivers/csharp-dse/2.6
   '2.7': http://docs.datastax.com/en/drivers/csharp-dse/2.7
+  '2.8': http://docs.datastax.com/en/drivers/csharp-dse/2.8
 versions:
+  - name: '2.8'
+    ref: '2.8'
   - name: '2.7'
     ref: '2.7'
   - name: '2.6'
@@ -64,47 +66,4 @@
   - name: '1.1'
     ref: '1.1'
   - name: '1.0'
-    ref: '1.0'
-=======
-  '3.0': http://docs.datastax.com/en/drivers/csharp/3.0
-  '3.1': http://docs.datastax.com/en/drivers/csharp/3.1
-  '3.2': http://docs.datastax.com/en/drivers/csharp/3.2
-  '3.3': http://docs.datastax.com/en/drivers/csharp/3.3
-  '3.4': http://docs.datastax.com/en/drivers/csharp/3.4
-  '3.5': http://docs.datastax.com/en/drivers/csharp/3.5
-  '3.6': http://docs.datastax.com/en/drivers/csharp/3.6
-  '3.7': http://docs.datastax.com/en/drivers/csharp/3.7
-  '3.8': http://docs.datastax.com/en/drivers/csharp/3.8
-  '3.9': http://docs.datastax.com/en/drivers/csharp/3.9
-  '3.10': http://docs.datastax.com/en/drivers/csharp/3.10
-  '3.11': http://docs.datastax.com/en/drivers/csharp/3.11
-checks:
-  external_links:
-    exclude:
-      - 'https://ci.appveyor.com/api/projects/status/ri1olv8bl7b7yk7y/branch/master?svg=true'
-versions:
-  - name: '3.11'
-    ref: '3.11'
-  - name: '3.10'
-    ref: '3.10'
-  - name: '3.9'
-    ref: '3.9'
-  - name: '3.8'
-    ref: '3.8'
-  - name: '3.7'
-    ref: '3.7'
-  - name: '3.6'
-    ref: '3.6'
-  - name: '3.5'
-    ref: '3.5'
-  - name: '3.4'
-    ref: '3.4'
-  - name: '3.3'
-    ref: '3.3'
-  - name: '3.2'
-    ref: '3.2'
-  - name: '3.1'
-    ref: '3.1'
-  - name: '3.0'
-    ref: '3.0'
->>>>>>> 58c02402
+    ref: '1.0'